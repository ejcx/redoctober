--- conflicted
+++ resolved
@@ -6,16 +6,12 @@
 
 import (
 	"encoding/json"
-<<<<<<< HEAD
 	"testing"
+	"os"
 	"redoctober/passvault"
 	"redoctober/keycache"
-=======
-	"os"
 	"redoctober/keycache"
 	"redoctober/passvault"
-	"testing"
->>>>>>> ab19d6a5
 )
 
 func TestCreate(t *testing.T) {
@@ -383,11 +379,7 @@
 	}
 
 	// decrypt file
-<<<<<<< HEAD
 	decryptJson, err := json.Marshal(decrypt{Name:"Alice", Password:"Hello", Data:s.Response})
-=======
-	decryptJson, err := json.Marshal(decrypt{Name: "Alice", Password: "Hello", Data: s.Response})
->>>>>>> ab19d6a5
 	if err != nil {
 		t.Fatalf("Error in marshalling decryption,", err)
 	}
